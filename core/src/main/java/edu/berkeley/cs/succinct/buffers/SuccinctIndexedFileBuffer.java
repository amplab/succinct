package edu.berkeley.cs.succinct.buffers;

import edu.berkeley.cs.succinct.StorageMode;
import edu.berkeley.cs.succinct.SuccinctIndexedFile;
import edu.berkeley.cs.succinct.regex.RegExMatch;
import edu.berkeley.cs.succinct.regex.parser.RegExParsingException;
import edu.berkeley.cs.succinct.util.Source;
import edu.berkeley.cs.succinct.util.SuccinctConstants;
import edu.berkeley.cs.succinct.util.container.Range;
import edu.berkeley.cs.succinct.util.iterator.SearchIterator;
import edu.berkeley.cs.succinct.util.iterator.SearchRecordIterator;

import java.io.*;
import java.nio.ByteBuffer;
import java.util.*;

public class SuccinctIndexedFileBuffer extends SuccinctFileBuffer implements SuccinctIndexedFile {

  private static final long serialVersionUID = -8357331195541317163L;
  protected transient int[] offsets;

  private transient ByteBuffer readBufferIndexed;

  /**
   * Constructor to initialize SuccinctIndexedBuffer from input byte array and offsets corresponding to records.
   *
   * @param input   The input byte array.
   * @param offsets Offsets corresponding to records.
   */
  public SuccinctIndexedFileBuffer(byte[] input, int[] offsets) {
    super(input);
    this.offsets = offsets;
  }

  /**
   * Constructor to initialize SuccinctIndexedBuffer from input byte array and offsets corresponding to records.
   *
   * @param input   The input byte array.
   * @param offsets Offsets corresponding to records.
   */
  public SuccinctIndexedFileBuffer(char[] input, int[] offsets) {
    super(input);
    this.offsets = offsets;
  }

  /**
   * Constructor to load the data from persisted Succinct data-structures.
   *
   * @param path        Path to load data from.
   * @param storageMode Mode in which data is stored (In-memory or Memory-mapped)
   */
  public SuccinctIndexedFileBuffer(String path, StorageMode storageMode) {
    super(path, storageMode);
  }

  /**
   * Constructor to load the data from a DataInputStream.
   *
   * @param is Input stream to load the data from
   */
  public SuccinctIndexedFileBuffer(DataInputStream is) {
    try {
      readFromStream(is);
    } catch (IOException e) {
      e.printStackTrace();
    }
  }

  /**
   * Constructor to load the data from a DataInputStream with specified file size.
   *
   * @param is Input stream to load the data from
   * @param fileSize Input stream to load the data from
   */
  public SuccinctIndexedFileBuffer(DataInputStream is, int fileSize) {
    try {
      readFromStream(is, fileSize);
    } catch (IOException e) {
      e.printStackTrace();
    }
  }

  /**
   * Constructor to load the data from a ByteBuffer.
   *
   * @param buf Input buffer to load the data from
   */
  public SuccinctIndexedFileBuffer(ByteBuffer buf) {
    mapFromBuffer(buf);
  }

<<<<<<< HEAD
  @Override public int getCompressedSize() {
    return super.getCompressedSize()
      + (12 + offsets.length * SuccinctConstants.INT_SIZE_BYTES);
=======
  @Override public int getSuccinctIndexedFileSize() {
    if (readBufferIndexed != null) {
      return readBufferIndexed.capacity();
    }
    int offsetsLength = 12 + offsets.length * SuccinctConstants.INT_SIZE_BYTES;
    return super.getSuccinctFileSize() + offsetsLength;
>>>>>>> d102bea3
  }

  /**
   * Get the number of records.
   *
   * @return The number of records.
   */
  @Override public int getNumRecords() {
    return offsets.length;
  }

  /**
   * Get the offset for a given recordId
   *
   * @param recordId The record id.
   * @return The corresponding offset.
   */
  @Override public int getRecordOffset(int recordId) {
    if (recordId >= offsets.length || recordId < 0) {
      throw new ArrayIndexOutOfBoundsException("Record does not exist: recordId = " + recordId);
    }

    return offsets[recordId];
  }

  /**
   * Get the ith record.
   *
   * @param recordId The record index.
   * @return The corresponding record.
   */
  @Override public byte[] getRecordBytes(int recordId) {
    if (recordId >= offsets.length || recordId < 0) {
      throw new ArrayIndexOutOfBoundsException("Record does not exist: recordId = " + recordId);
    }
    int begOffset = offsets[recordId];
    int endOffset =
      (recordId == offsets.length - 1) ? getOriginalSize() - 1 : offsets[recordId + 1];
    int len = (endOffset - begOffset - 1);
    return extractBytes(begOffset, len);
  }

  @Override public byte[] extractRecordBytes(int recordId, int offset, int length) {
    if (recordId >= offsets.length || recordId < 0) {
      throw new ArrayIndexOutOfBoundsException("Record does not exist: recordId = " + recordId);
    }

    if (length == 0) {
      return new byte[0];
    }

    int begOffset = offsets[recordId] + offset;
    int nextRecordOffset =
      (recordId == offsets.length - 1) ? getOriginalSize() - 1 : offsets[recordId + 1];
    length = Math.min(nextRecordOffset - begOffset - 1, length);
    return extractBytes(begOffset, length);
  }

  /**
   * Get the record for a given recordId.
   *
   * @param recordId The record id.
   * @return The corresponding record.
   */
  @Override public String getRecord(int recordId) {
    if (recordId >= offsets.length || recordId < 0) {
      throw new ArrayIndexOutOfBoundsException("Record does not exist: recordId = " + recordId);
    }
    int begOffset = offsets[recordId];
    int endOffset =
      (recordId == offsets.length - 1) ? getOriginalSize() - 1 : offsets[recordId + 1];
    int len = (endOffset - begOffset - 1);
    return extract(begOffset, len);
  }

  /**
   * Get random access into record.
   *
   * @param recordId The record id.
   * @param offset   Offset into record.
   * @param length   Number of bytes to fetch.
   * @return The extracted data.
   */
  @Override public String extractRecord(int recordId, int offset, int length) {
    if (recordId >= offsets.length || recordId < 0) {
      throw new ArrayIndexOutOfBoundsException("Record does not exist: recordId = " + recordId);
    }

    if (length == 0) {
      return "";
    }

    int begOffset = offsets[recordId] + offset;
    int nextRecordOffset =
      (recordId == offsets.length - 1) ? getOriginalSize() - 1 : offsets[recordId + 1];
    length = Math.min(nextRecordOffset - begOffset - 1, length);
    return extract(begOffset, length);
  }

  /**
   * Search for offset corresponding to a position in the input.
   *
   * @param pos Position in the input
   * @return Offset corresponding to the position.
   */
  @Override public int offsetToRecordId(int pos) {
    int sp = 0, ep = offsets.length - 1;
    int m;

    while (sp <= ep) {
      m = (sp + ep) / 2;
      if (offsets[m] == pos) {
        return m;
      } else if (pos < offsets[m]) {
        ep = m - 1;
      } else {
        sp = m + 1;
      }
    }

    return ep;
  }

  /**
   * Search for an input query and return ids of all matching records.
   *
   * @param query Input query.
   * @return Ids of all matching records.
   */
  @Override public Integer[] recordSearchIds(Source query) {
    Set<Integer> results = new HashSet<>();
    Range range = bwdSearch(query);

    long sp = range.first, ep = range.second;
    if (ep - sp + 1 <= 0) {
      return new Integer[0];
    }

    for (long i = 0; i < ep - sp + 1; i++) {
      results.add(offsetToRecordId((int) lookupSA(sp + i)));
    }

    return results.toArray(new Integer[results.size()]);
  }

  /**
   * Search for an input query and return offsets of all matching records.
   *
   * @param query Input query.
   * @return Offsets of all matching records.
   */
  @Override public Integer[] recordSearchIds(final byte[] query) {
    return recordSearchIds(new Source() {
      @Override public int length() {
        return query.length;
      }

      @Override public int get(int i) {
        return query[i];
      }
    });
  }

  /**
   * Search for an input query and return ids of all matching records.
   *
   * @param query Input query.
   * @return Ids of all matching records.
   */
  @Override public Integer[] recordSearchIds(final char[] query) {
    return recordSearchIds(new Source() {
      @Override public int length() {
        return query.length;
      }

      @Override public int get(int i) {
        return query[i];
      }
    });
  }

  /**
   * Search for an input query and return an iterator over ids of all matching records.
   *
   * @param query Input query.
   * @return Iterator over ids of all matching records
   */
  @Override public Iterator<Integer> recordSearchIdIterator(Source query) {
    SearchIterator searchIterator = (SearchIterator) searchIterator(query);
    return new SearchRecordIterator(searchIterator, this);
  }

  /**
   * Search for an input query and return an iterator over ids of all matching records.
   *
   * @param query Input query.
   * @return Iterator over ids of all matching records
   */
  @Override public Iterator<Integer> recordSearchIdIterator(final byte[] query) {
    return recordSearchIdIterator(new Source() {
      @Override public int length() {
        return query.length;
      }

      @Override public int get(int i) {
        return query[i];
      }
    });
  }

  /**
   * Search for an input query and return an iterator over ids of all matching records.
   *
   * @param query Input query.
   * @return Iterator over ids of all matching records
   */
  @Override public Iterator<Integer> recordSearchIdIterator(final char[] query) {
    return recordSearchIdIterator(new Source() {
      @Override public int length() {
        return query.length;
      }

      @Override public int get(int i) {
        return query[i];
      }
    });
  }

  /**
   * Check if the two offsets belong to the same record.
   *
   * @param firstOffset  The first offset.
   * @param secondOffset The second offset.
   * @return True if the two offsets belong to the same record, false otherwise.
   */
  @Override public boolean sameRecord(long firstOffset, long secondOffset) {
    return offsetToRecordId((int) firstOffset) == offsetToRecordId((int) secondOffset);
  }

  /**
   * Search for all records that contain a particular regular expression.
   *
   * @param query The regular expression (UTF-8 encoded).
   * @return The records ids for records that contain the regular search expression.
   * @throws RegExParsingException
   */
  @Override public Integer[] recordSearchRegexIds(String query) throws RegExParsingException {
    Set<RegExMatch> regexOffsetResults = regexSearch(query);
    Set<Integer> recordIds = new HashSet<>();
    for (RegExMatch m : regexOffsetResults) {
      int recordId = offsetToRecordId((int) m.getOffset());
      if (!recordIds.contains(recordId)) {
        recordIds.add(recordId);
      }
    }
    return recordIds.toArray(new Integer[recordIds.size()]);
  }

  /**
   * Write Succinct data structures to a DataOutputStream.
   *
   * @param os Output stream to write data to.
   * @throws IOException
   */
  @Override public void writeToStream(DataOutputStream os) throws IOException {
    super.writeToStream(os);
    os.writeInt(offsets.length);
    for (int i = 0; i < offsets.length; i++) {
      os.writeInt(offsets[i]);
    }
  }

  /**
   * Reads Succinct data structures from a DataInputStream.
   *
   * @param is Stream to read data structures from.
   * @throws IOException
   */
  @Override public void readFromStream(DataInputStream is) throws IOException {
    super.readFromStream(is);
    int len = is.readInt();
    offsets = new int[len];
    for (int i = 0; i < len; i++) {
      offsets[i] = is.readInt();
    }
  }

  @Override public void readFromStream(DataInputStream is, int fileSize) throws IOException {
    byte[] data = new byte[fileSize];
    is.readFully(data);
    readBufferIndexed = ByteBuffer.wrap(data);
    mapFromBuffer(readBufferIndexed);
  }

  /**
   * Reads Succinct data structures from a ByteBuffer.
   *
   * @param buf ByteBuffer to read Succinct data structures from.
   */
  @Override public void mapFromBuffer(ByteBuffer buf) {
    super.mapFromBuffer(buf);
    int len = buf.getInt();
    offsets = new int[len];
    for (int i = 0; i < offsets.length; i++) {
      offsets[i] = buf.getInt();
    }
  }

  /**
   * Serialize SuccinctIndexedBuffer to OutputStream.
   *
   * @param oos ObjectOutputStream to write to.
   * @throws IOException
   */
  private void writeObject(ObjectOutputStream oos) throws IOException {
    oos.writeObject(offsets);
  }

  /**
   * Deserialize SuccinctIndexedBuffer from InputStream.
   *
   * @param ois ObjectInputStream to read from.
   * @throws IOException
   */
  private void readObject(ObjectInputStream ois) throws ClassNotFoundException, IOException {
    offsets = (int[]) ois.readObject();
  }
}<|MERGE_RESOLUTION|>--- conflicted
+++ resolved
@@ -89,18 +89,9 @@
     mapFromBuffer(buf);
   }
 
-<<<<<<< HEAD
   @Override public int getCompressedSize() {
     return super.getCompressedSize()
       + (12 + offsets.length * SuccinctConstants.INT_SIZE_BYTES);
-=======
-  @Override public int getSuccinctIndexedFileSize() {
-    if (readBufferIndexed != null) {
-      return readBufferIndexed.capacity();
-    }
-    int offsetsLength = 12 + offsets.length * SuccinctConstants.INT_SIZE_BYTES;
-    return super.getSuccinctFileSize() + offsetsLength;
->>>>>>> d102bea3
   }
 
   /**
